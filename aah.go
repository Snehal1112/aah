--- conflicted
+++ resolved
@@ -89,7 +89,6 @@
 	dumpLogEnabled         bool
 	initialized            bool
 	hotReload              bool
-<<<<<<< HEAD
 	pid                    int
 	httpMaxHdrBytes        int
 	multipartMaxMemory     int64
@@ -102,15 +101,13 @@
 	sslKey                 string
 	serverHeader           string
 	requestIDHeaderKey     string
+	secureJSONPrefix       string
 	shutdownGraceTimeStr   string
 	httpReadTimeout        time.Duration
 	httpWriteTimeout       time.Duration
 	shutdownGraceTimeout   time.Duration
 	buildInfo              *BuildInfo
 	defaultContentType     *ahttp.ContentType
-=======
-	secureJSONPrefix       string
->>>>>>> 27738723
 
 	cfg            *config.Config
 	tlsCfg         *tls.Config
